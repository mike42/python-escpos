--- conflicted
+++ resolved
@@ -12,26 +12,27 @@
     from PIL import Image
 
 import qrcode
-<<<<<<< HEAD
 import time
 import textwrap
 import binascii
-=======
->>>>>>> 0dacc35d
 
 from .constants import *
 from .exceptions import *
 
 from abc import ABCMeta, abstractmethod  # abstract base class support
-
-    def __init__(self, columns=32):
-        self.columns = columns
 
 class Escpos(object):
     """ ESC/POS Printer object """
     __metaclass__ = ABCMeta
     device = None
 
+
+    def __init__(self, columns=32):
+        """ Initialize ESCPOS Printer
+
+        :param columns: Text columns used by the printer. Defaults to 32."""
+        self.columns = columns
+
     @abstractmethod
     def _raw(self, msg):
         """ Sends raw data to the printer
@@ -54,18 +55,10 @@
         else:
             image_border = 32 - (size % 32)
             if (image_border % 2) == 0:
-<<<<<<< HEAD
                 return (round(image_border / 2), round(image_border / 2))
             else:
                 return (round(image_border / 2), round((image_border / 2) + 1))
 
-=======
-                # TODO check behaviour of / in newer versions of python
-                return image_border / 2, image_border / 2
-            else:
-                return image_border / 2, (image_border / 2) + 1
->>>>>>> 0dacc35d
-
     def _print_image(self, line, size):
         """ Print formatted image
 
@@ -74,21 +67,12 @@
         """
         i = 0
         cont = 0
-<<<<<<< HEAD
-        buffer = ""
-
-        self._raw(S_RASTER_N)
-        buffer = "%02X%02X%02X%02X" % (((size[0]/size[1])/8), 0, size[1]&0xff, size[1]>>8)
-        self._raw(binascii.unhexlify(buffer))
-        buffer = ""
-=======
         pbuffer = ""
 
         self._raw(S_RASTER_N)
         pbuffer = "%02X%02X%02X%02X" % (((size[0]/size[1])/8), 0, size[1] & 0xff, size[1] >> 8)
-        self._raw(pbuffer.decode('hex'))
+        self._raw(binascii.unhexlify(pbuffer))
         pbuffer = ""
->>>>>>> 0dacc35d
 
         while i < len(line):
             hex_string = int(line[i:i+8], 2)
@@ -96,13 +80,8 @@
             i += 8
             cont += 1
             if cont % 4 == 0:
-<<<<<<< HEAD
-                self._raw(binascii.unhexlify(buffer))
-                buffer = ""
-=======
-                self._raw(pbuffer.decode("hex"))
+                self._raw(binascii.unhexlify(pbuffer))
                 pbuffer = ""
->>>>>>> 0dacc35d
                 cont = 0
 
     def _convert_image(self, im):
@@ -173,7 +152,6 @@
         # Convert the RGB image in printable image
         self._convert_image(im)
 
-<<<<<<< HEAD
     def direct_image(self, image):
         """ Send image to printer"""
         mask = 0x80
@@ -206,10 +184,8 @@
                     temp = 0
         self._raw(binascii.unhexlify(bytes(buf, "ascii")))
 
-=======
     def qr(self, text):
         """ Print QR Code for the provided string
->>>>>>> 0dacc35d
 
         :param text: text to generate a QR-Code from
         """
@@ -335,10 +311,6 @@
         else:
             raise BarcodeCodeError()
 
-<<<<<<< HEAD
-
-=======
->>>>>>> 0dacc35d
     def text(self, txt):
         """ Print alpha-numeric text
 
@@ -351,15 +323,13 @@
         else:
             raise TextError()
 
-<<<<<<< HEAD
     def block_text(self, txt, columns=None):
         '''Text is printed wrapped to specified columns'''
         colCount = self.columns if columns == None else columns
         self.text(textwrap.fill(txt, colCount))
-=======
+
     def set(self, align='left', font='a', text_type='normal', width=1, height=1, density=9):
         """ Set text properties by sending them to the printer
->>>>>>> 0dacc35d
 
         :param align: alignment of text
         :param font: font A or B

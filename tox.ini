--- conflicted
+++ resolved
@@ -9,11 +9,7 @@
        pytest
        pytest-cov
        hypothesis
-<<<<<<< HEAD
-commands = py.test --cov reports
-=======
 commands = py.test --cov escpos
->>>>>>> 58ea206c
 
 [testenv:docs]
 basepython = python

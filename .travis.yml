language: python
sudo: false
cache: pip
matrix:
  include:
    - python: 2.7
      env: TOXENV=py27
    - python: 3.3
      env: TOXENV=py33
    - python: 3.4
      env: TOXENV=py34
    - python: 3.5
      env: TOXENV=py35
    - python: 3.5-dev
      env: TOXENV=py35
    - python: nightly
      env: TOXENV=py36
    - python: pypy
      env: TOXENV=pypy
    - python: pypy3
      env: TOXENV=pypy3
  allow_failures:
    - python: pypy3
    - python: 3.5-dev
    - python: nightly
before_install:
<<<<<<< HEAD
    - pip install tox
script:
    - tox
=======
    - pip install tox codecov
script:
    - tox
    - codecov
>>>>>>> bf3012b8
<|MERGE_RESOLUTION|>--- conflicted
+++ resolved
@@ -24,13 +24,7 @@
     - python: 3.5-dev
     - python: nightly
 before_install:
-<<<<<<< HEAD
-    - pip install tox
-script:
-    - tox
-=======
     - pip install tox codecov
 script:
     - tox
-    - codecov
->>>>>>> bf3012b8
+    - codecov